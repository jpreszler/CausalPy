--- conflicted
+++ resolved
@@ -148,21 +148,6 @@
         )
 
 
-<<<<<<< HEAD
-# InterruptedTimeSeries and SyntheticControl are basically the same thing but with
-# different predictor variables. So we just have a TimeSeriesExperiment class and
-# InterruptedTimeSeries and SyntheticControl are both equal to the TimeSeriesExperiment
-# class
-
-
-class InterruptedTimeSeries(TimeSeriesExperiment):
-    """A wrapper around the TimeSeriesExperiment class"""
-
-    pass
-
-
-=======
->>>>>>> b7ac1d85
 class SyntheticControl(TimeSeriesExperiment):
     """A wrapper around the TimeSeriesExperiment class"""
 
