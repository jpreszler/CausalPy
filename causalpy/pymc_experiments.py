--- conflicted
+++ resolved
@@ -1,9 +1,5 @@
 import warnings
-<<<<<<< HEAD
-from typing import Union
-=======
 from typing import Optional, Union
->>>>>>> 31e00390
 
 import arviz as az
 import matplotlib.pyplot as plt
